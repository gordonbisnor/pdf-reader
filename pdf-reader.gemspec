# RSpec files aren't included, as they depend on the PDF files,
# which will make the gem filesize irritatingly large
Gem::Specification.new do |spec|
  spec.name = "pdf-reader"
<<<<<<< HEAD
  spec.version = "0.10.0.alpha"
=======
  spec.version = "0.10.0"
>>>>>>> 9a863578
  spec.summary = "A library for accessing the content of PDF files"
  spec.description = "The PDF::Reader library implements a PDF parser conforming as much as possible to the PDF specification from Adobe"
  spec.files =  Dir.glob("{examples,lib}/**/**/*") + ["Rakefile"]
  spec.executables << "pdf_object"
  spec.executables << "pdf_text"
  spec.executables << "pdf_list_callbacks"
  spec.has_rdoc = true
  spec.extra_rdoc_files = %w{README.rdoc TODO CHANGELOG MIT-LICENSE }
  spec.rdoc_options << '--title' << 'PDF::Reader Documentation' <<
                       '--main'  << 'README.rdoc' << '-q'
  spec.authors = ["James Healy"]
  spec.email   = ["jimmy@deefa.com"]
  spec.homepage = "http://github.com/yob/pdf-reader"
  spec.required_ruby_version = ">=1.8.7"

  spec.add_development_dependency("rake")
  spec.add_development_dependency("roodi")
  spec.add_development_dependency("rspec", "~>2.1")

  spec.add_dependency('Ascii85', '~> 1.0.0')
end<|MERGE_RESOLUTION|>--- conflicted
+++ resolved
@@ -2,11 +2,7 @@
 # which will make the gem filesize irritatingly large
 Gem::Specification.new do |spec|
   spec.name = "pdf-reader"
-<<<<<<< HEAD
-  spec.version = "0.10.0.alpha"
-=======
-  spec.version = "0.10.0"
->>>>>>> 9a863578
+  spec.version = "0.11.0.alpha"
   spec.summary = "A library for accessing the content of PDF files"
   spec.description = "The PDF::Reader library implements a PDF parser conforming as much as possible to the PDF specification from Adobe"
   spec.files =  Dir.glob("{examples,lib}/**/**/*") + ["Rakefile"]
