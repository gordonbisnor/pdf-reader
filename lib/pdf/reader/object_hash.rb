--- conflicted
+++ resolved
@@ -52,15 +52,11 @@
       @pdf_version = read_version
       @xref        = PDF::Reader::XRef.new(@io)
       @trailer     = @xref.trailer
-<<<<<<< HEAD
       @cache       = PDF::Reader::ObjectCache.new
 
       if trailer[:Encrypt]
         raise ::PDF::Reader::UnsupportedFeatureError, 'PDF::Reader cannot read encrypted PDF files'
       end
-=======
-      @cache       = {}
->>>>>>> d2d78ce5
     end
 
     # returns the type of object a ref points to
@@ -96,23 +92,11 @@
           @cache[key]
         elsif xref[key].is_a?(Fixnum)
           buf = new_buffer(xref[key])
-<<<<<<< HEAD
           @cache[key] = Parser.new(buf, self).object(key.id, key.gen)
         elsif xref[key].is_a?(PDF::Reader::Reference)
           container_key = xref[key]
           object_streams[container_key] ||= PDF::Reader::ObjectStream.new(object(container_key))
           @cache[key] = object_streams[container_key][key.id]
-=======
-          obj = Parser.new(buf, self).object(key.id, key.gen)
-          @cache[key] = obj if cacheable?(obj)
-          obj
-        elsif xref[key].is_a?(PDF::Reader::Reference)
-          container_key = xref[key]
-          object_streams[container_key] ||= PDF::Reader::ObjectStream.new(object(container_key))
-          obj = object_streams[container_key][key.id]
-          @cache[key] = obj if cacheable?(obj)
-          obj
->>>>>>> d2d78ce5
         end
       rescue InvalidObjectError
         return default
