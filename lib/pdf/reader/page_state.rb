# coding: utf-8

class PDF::Reader
    # encapsulates logic for tracking graphics state as the instructions for
    # a single page are processed. Most of the public methods correspond
    # directly to PDF operators.
    class PageState

      DEFAULT_GRAPHICS_STATE = {
<<<<<<< HEAD
        :ctm              => Matrix.identity(3),
        :char_spacing     => 0,
        :word_spacing     => 0,
        :h_scaling        => 100,
        :text_leading     => 0,
        :text_font        => nil,
        :text_font_size   => nil,
        :text_mode        => 0,
        :text_rise        => 0,
        :text_knockout    => 0,
        :text_line_matrix => Matrix.identity(3),
        :text_matrix      => Matrix.identity(3),
=======
        :char_spacing   => 0,
        :word_spacing   => 0,
        :h_scaling      => 100,
        :text_leading   => 0,
        :text_font      => nil,
        :text_font_size => nil,
        :text_mode      => 0,
        :text_rise      => 0,
        :text_knockout  => 0
>>>>>>> 1a6daf3f
      }

      # starting a new page
      def initialize(page)
        @page          = page
        @cache         = page.cache
        @objects       = page.objects
        @font_stack    = [build_fonts(page.fonts)]
        @xobject_stack = [page.xobjects]
        @cs_stack      = [page.color_spaces]
        @stack         = [DEFAULT_GRAPHICS_STATE.dup]
        state[:ctm]    = identity_matrix
      end

      #####################################################
      # Graphics State Operators
      #####################################################

      # Clones the current graphics state and push it onto the top of the stack.
      # Any changes that are subsequently made to the state can then by reversed
      # by calling restore_graphics_state.
      #
      def save_graphics_state
        @stack.push clone_state
      end

      # Restore the state to the previous value on the stack.
      #
      def restore_graphics_state
        @stack.pop
      end

      #####################################################
      # Matrix Operators
      #####################################################

      # update the current transformation matrix.
      #
      # If the CTM is currently undefined, just store the new values.
      #
      # If there's an existing CTM, then multiply the existing matrix
      # with the new matrix to form the updated matrix.
      #
      def concatenate_matrix(a, b, c, d, e, f)
        if state[:ctm]
          multiply!(state[:ctm], a,b,0, c,d,0, e,f,1)
        else
          state[:ctm] = [a,b,0, c,d,0, e,f,1]
        end
        @text_rendering_matrix = nil # invalidate cached value
      end

      #####################################################
      # Text Object Operators
      #####################################################

      def begin_text_object
<<<<<<< HEAD
        self.text_matrix      = Matrix.identity(3)
        self.text_line_matrix = Matrix.identity(3)
      end

      def end_text_object
        self.text_matrix      = Matrix.identity(3)
        self.text_line_matrix = Matrix.identity(3)
=======
        @text_matrix = identity_matrix
      end

      def end_text_object
        # don't need to do anything
>>>>>>> 1a6daf3f
      end

      #####################################################
      # Text State Operators
      #####################################################

      def set_character_spacing(char_spacing)
        state[:char_spacing] = char_spacing
      end

      def set_horizontal_text_scaling(h_scaling)
        state[:h_scaling] = h_scaling
      end

      def set_text_font_and_size(label, size)
        state[:text_font]      = label
        state[:text_font_size] = size
      end

      def font_size
<<<<<<< HEAD
        state[:text_font_size] * self.text_matrix[0,0]
=======
        state[:text_font_size] * @text_matrix[0]
>>>>>>> 1a6daf3f
      end

      def set_text_leading(leading)
        state[:text_leading] = leading
      end

      def set_text_rendering_mode(mode)
        state[:text_mode] = mode
      end

      def set_text_rise(rise)
        state[:text_rise] = rise
      end

      def set_word_spacing(word_spacing)
        state[:word_spacing] = word_spacing
      end

      #####################################################
      # Text Positioning Operators
      #####################################################

<<<<<<< HEAD
      def move_text_position(x, y)
        move_text_xy x, y
=======
      def move_text_position(x, y) # Td
        # multiply the following matrix by @text_matrix,
        #   and store the result back into @text_matrix:
        #   1 0 0
        #   0 1 0
        #   x y 1
        # (matrix multiplication code has been inlined for performance)

        a2,b2,c2, d2,e2,f2, g2,h2,i2 = @text_matrix
        @text_matrix[6] = (x * a2) + (y * d2) + g2
        @text_matrix[7] = (x * b2) + (y * e2) + h2
        @text_matrix[8] = (x * c2) + (y * f2) + i2
        @text_rendering_matrix = nil # invalidate cached value
>>>>>>> 1a6daf3f
      end

      def move_text_position_and_set_leading(x, y) # TD
        set_text_leading(-1 * y)
        move_text_xy x, y
      end

<<<<<<< HEAD
      def set_text_matrix_and_text_line_matrix(a, b, c, d, e, f)
        self.text_matrix = self.text_line_matrix = Matrix[
          [a, b, 0],
          [c, d, 0],
          [e, f, 1]
=======
      def set_text_matrix_and_text_line_matrix(a, b, c, d, e, f) # Tm
        @text_matrix = [
          a, b, 0,
          c, d, 0,
          e, f, 1
>>>>>>> 1a6daf3f
        ]
        @text_rendering_matrix = nil # invalidate cached value
      end

      def move_to_start_of_next_line
        move_text_xy(0, -state[:text_leading])
      end

      #####################################################
      # Text Showing Operators
      #####################################################

      def show_text_with_positioning(params) # TJ
        # TODO record position changes in state here
      end

      def move_to_next_line_and_show_text(str) # '
        move_to_start_of_next_line
      end

      def set_spacing_next_line_show_text(aw, ac, string) # "
        set_word_spacing(aw)
        set_character_spacing(ac)
        move_to_next_line_and_show_text(string)
      end

      #####################################################
      # XObjects
      #####################################################
      def invoke_xobject(label)
        save_graphics_state
        xobject = find_xobject(label)

        raise MalformedPDFError, "XObject #{label} not found" if xobject.nil?
        matrix = xobject.hash[:Matrix]
        concatenate_matrix(*matrix) if matrix

        if xobject.hash[:Subtype] == :Form
          form = PDF::Reader::FormXObject.new(@page, xobject, :cache => @cache)
          @font_stack.unshift(form.font_objects)
          @xobject_stack.unshift(form.xobjects)
          yield form if block_given?
          @font_stack.shift
          @xobject_stack.shift
        else
          yield xobject if block_given?
        end

        restore_graphics_state
      end

      #####################################################
      # Public Visible State
      #####################################################

      # transform x and y co-ordinates from the current user space to the
      # underlying device space.
      #
      def ctm_transform(x, y, z = 1)
        [
          (ctm[0] * x) + (ctm[3] * y) + (ctm[6] * z),
          (ctm[1] * x) + (ctm[4] * y) + (ctm[7] * z)
        ]
      end

      # transform x and y co-ordinates from the current text space to the
      # underlying device space.
      #
      # transforming (0,0) is a really common case, so optimise for it to
      # avoid unnecessary object allocations
      #
      def trm_transform(x, y, z = 1)
        trm = text_rendering_matrix
        if x == 0 && y == 0 && z == 1
          [trm[6], trm[7]]
        else
          [
            (trm[0] * x) + (trm[3] * y) + (trm[6] * z),
            (trm[1] * x) + (trm[4] * y) + (trm[7] * z)
          ]
        end
      end

      def current_font
        find_font(state[:text_font])
      end

      def find_font(label)
        dict = @font_stack.detect { |fonts|
          fonts.has_key?(label)
        }
        dict ? dict[label] : nil
      end

      def find_color_space(label)
        dict = @cs_stack.detect { |colorspaces|
          colorspaces.has_key?(label)
        }
        dict ? dict[label] : nil
      end

      def find_xobject(label)
        dict = @xobject_stack.detect { |xobjects|
          xobjects.has_key?(label)
        }
        dict ? dict[label] : nil
      end

<<<<<<< HEAD
      # when save_graphics_state is called, we need to push a new copy of the
      # current state onto the stack. That way any modifications to the state
      # will be undone once restore_graphics_state is called.
      #
=======
      def stack_depth
        @stack.size
      end

>>>>>>> 1a6daf3f
      # This returns a deep clone of the current state, ensuring changes are
      # keep separate from earlier states.
      #
      # Marshal is used to round-trip the state through a string to easily
      # perform the deep clone. Kinda hacky, but effective.
      #
<<<<<<< HEAD
      # Make clone_state public
=======
>>>>>>> 1a6daf3f
      def clone_state
        if @stack.empty?
          {}
        else
          Marshal.load Marshal.dump(@stack.last)
        end
      end

<<<<<<< HEAD
      def text_matrix
        state[:text_matrix]
      end

      def text_line_matrix
        state[:text_line_matrix]
      end

      def text_matrix=(value)
        state[:text_matrix] = value
      end

      def text_line_matrix=(value)
        state[:text_line_matrix] = value
      end

=======
>>>>>>> 1a6daf3f
      private

      # used for many and varied text positioning calculations. We potentially
      # need to access the results of this method many times when working with
      # text, so memoize it
      #
      def text_rendering_matrix
<<<<<<< HEAD
        state_matrix = Matrix[
          [font_size * state[:h_scaling], 0, 0],
          [0, font_size, 0],
          [0, state[:text_rise], 1]
        ]

        state_matrix * self.text_matrix * ctm
=======
        @text_rendering_matrix ||= begin
          # original code:
          #   state_matrix = [
          #     font_size * state[:h_scaling], 0, 0,
          #     0, font_size, 0,
          #     0, state[:text_rise], 1
          #   ]
          #   multiply!(state_matrix, *@text_matrix)
          #   multiply!(state_matrix, *ctm)

          # (matrix multiplication has been inlined for performance)
          # (we also take advantage of the fact that the top-right and middle-right
          #  elements of @text_matrix are always zero, the top-right and
          #  middle-right elements of ctm are always zero, and the bottom-right
          #  element of ctm is always one)
          # (also, the right-hand column of state_matrix will never be used)

          a1,b1,c1, d1,e1,f1, g1,h1,i1 = @text_matrix # c1 and f1 will always be 0
          a2,b2,c2, d2,e2,f2, g2,h2,i2 = ctm # c2 and f2 will always be 0, i2 will always be 1

          scaled_font_size    = font_size * state[:h_scaling]
          text_rise           = state[:text_rise]
          scaled_font_size_a1 = scaled_font_size * a1
          scaled_font_size_b1 = scaled_font_size * b1
          font_size_d1        = font_size * d1
          font_size_e1        = font_size * e1
          text_rise_d1        = (text_rise * d1) + g1
          text_rise_e1        = (text_rise * e1) + h1

          [
            (scaled_font_size_a1 * a2) + (scaled_font_size_b1 * d2),
            (scaled_font_size_a1 * b2) + (scaled_font_size_b1 * e2),
            0,
            (font_size_d1 * a2) + (font_size_e1 * d2),
            (font_size_d1 * b2) + (font_size_e1 * e2),
            0,
            (text_rise_d1 * a2) + (text_rise_e1 * d2) + (i1 * g2),
            (text_rise_d1 * b2) + (text_rise_e1 * e2) + (i1 * h2),
            1
          ]
        end
>>>>>>> 1a6daf3f
      end

      # return the current transformation matrix
      #
      def ctm
        state[:ctm]
      end

      def state
        @stack.last
      end

      # wrap the raw PDF Font objects in handy ruby Font objects.
      #
      def build_fonts(raw_fonts)
        wrapped_fonts = raw_fonts.map { |label, font|
          [label, PDF::Reader::Font.new(@objects, @objects.deref(font))]
        }

        ::Hash[wrapped_fonts]
      end

<<<<<<< HEAD

      def move_text_xy(x, y)
        temp_matrix = Matrix[
          [1, 0, 0],
          [0, 1, 0],
          [x, y, 1]
        ]
        self.text_matrix = self.text_line_matrix = (temp_matrix * self.text_line_matrix)
=======
      #####################################################
      # Low-level Matrix Operations
      #####################################################

      # This class uses 3x3 matrices to represent geometric transformations
      # These matrices are represented by arrays with 9 elements
      # The array [a,b,c,d,e,f,g,h,i] would represent a matrix like:
      #   a b c
      #   d e f
      #   g h i

      def identity_matrix
        [1,0,0,
         0,1,0,
         0,0,1]
>>>>>>> 1a6daf3f
      end

      # multiply two 3x3 matrices
      # the second is represented by the last 9 scalar arguments
      # store the results back into the first (to avoid allocating memory)
      #
      def multiply!(m1, a2,b2,c2, d2,e2,f2, g2,h2,i2)
        a1,b1,c1, d1,e1,f1, g1,h1,i1 = m1
        m1[0] = (a1 * a2) + (b1 * d2) + (c1 * g2)
        m1[1] = (a1 * b2) + (b1 * e2) + (c1 * h2)
        m1[2] = (a1 * c2) + (b1 * f2) + (c1 * i2)
        m1[3] = (d1 * a2) + (e1 * d2) + (f1 * g2)
        m1[4] = (d1 * b2) + (e1 * e2) + (f1 * h2)
        m1[5] = (d1 * c2) + (e1 * f2) + (f1 * i2)
        m1[6] = (g1 * a2) + (h1 * d2) + (i1 * g2)
        m1[7] = (g1 * b2) + (h1 * e2) + (i1 * h2)
        m1[8] = (g1 * c2) + (h1 * f2) + (i1 * i2)
        m1
      end
    end
end<|MERGE_RESOLUTION|>--- conflicted
+++ resolved
@@ -7,20 +7,6 @@
     class PageState
 
       DEFAULT_GRAPHICS_STATE = {
-<<<<<<< HEAD
-        :ctm              => Matrix.identity(3),
-        :char_spacing     => 0,
-        :word_spacing     => 0,
-        :h_scaling        => 100,
-        :text_leading     => 0,
-        :text_font        => nil,
-        :text_font_size   => nil,
-        :text_mode        => 0,
-        :text_rise        => 0,
-        :text_knockout    => 0,
-        :text_line_matrix => Matrix.identity(3),
-        :text_matrix      => Matrix.identity(3),
-=======
         :char_spacing   => 0,
         :word_spacing   => 0,
         :h_scaling      => 100,
@@ -30,7 +16,8 @@
         :text_mode      => 0,
         :text_rise      => 0,
         :text_knockout  => 0
->>>>>>> 1a6daf3f
+        #:text_line_matrix => Matrix.identity(3),
+        #:text_matrix      => Matrix.identity(3),
       }
 
       # starting a new page
@@ -88,21 +75,12 @@
       #####################################################
 
       def begin_text_object
-<<<<<<< HEAD
-        self.text_matrix      = Matrix.identity(3)
-        self.text_line_matrix = Matrix.identity(3)
-      end
-
-      def end_text_object
-        self.text_matrix      = Matrix.identity(3)
-        self.text_line_matrix = Matrix.identity(3)
-=======
-        @text_matrix = identity_matrix
+        @text_line_matrix = identity_matrix
+        @text_matrix      = identity_matrix
       end
 
       def end_text_object
         # don't need to do anything
->>>>>>> 1a6daf3f
       end
 
       #####################################################
@@ -123,11 +101,7 @@
       end
 
       def font_size
-<<<<<<< HEAD
-        state[:text_font_size] * self.text_matrix[0,0]
-=======
         state[:text_font_size] * @text_matrix[0]
->>>>>>> 1a6daf3f
       end
 
       def set_text_leading(leading)
@@ -150,11 +124,9 @@
       # Text Positioning Operators
       #####################################################
 
-<<<<<<< HEAD
-      def move_text_position(x, y)
-        move_text_xy x, y
-=======
       def move_text_position(x, y) # Td
+        #move_text_xy x, y
+
         # multiply the following matrix by @text_matrix,
         #   and store the result back into @text_matrix:
         #   1 0 0
@@ -167,7 +139,6 @@
         @text_matrix[7] = (x * b2) + (y * e2) + h2
         @text_matrix[8] = (x * c2) + (y * f2) + i2
         @text_rendering_matrix = nil # invalidate cached value
->>>>>>> 1a6daf3f
       end
 
       def move_text_position_and_set_leading(x, y) # TD
@@ -175,19 +146,11 @@
         move_text_xy x, y
       end
 
-<<<<<<< HEAD
-      def set_text_matrix_and_text_line_matrix(a, b, c, d, e, f)
-        self.text_matrix = self.text_line_matrix = Matrix[
-          [a, b, 0],
-          [c, d, 0],
-          [e, f, 1]
-=======
       def set_text_matrix_and_text_line_matrix(a, b, c, d, e, f) # Tm
         @text_matrix = [
           a, b, 0,
           c, d, 0,
           e, f, 1
->>>>>>> 1a6daf3f
         ]
         @text_rendering_matrix = nil # invalidate cached value
       end
@@ -296,27 +259,20 @@
         dict ? dict[label] : nil
       end
 
-<<<<<<< HEAD
       # when save_graphics_state is called, we need to push a new copy of the
       # current state onto the stack. That way any modifications to the state
       # will be undone once restore_graphics_state is called.
       #
-=======
       def stack_depth
         @stack.size
       end
 
->>>>>>> 1a6daf3f
       # This returns a deep clone of the current state, ensuring changes are
       # keep separate from earlier states.
       #
       # Marshal is used to round-trip the state through a string to easily
       # perform the deep clone. Kinda hacky, but effective.
       #
-<<<<<<< HEAD
-      # Make clone_state public
-=======
->>>>>>> 1a6daf3f
       def clone_state
         if @stack.empty?
           {}
@@ -325,25 +281,24 @@
         end
       end
 
-<<<<<<< HEAD
       def text_matrix
-        state[:text_matrix]
+        @text_matrix
       end
 
       def text_line_matrix
-        state[:text_line_matrix]
-      end
-
+        @text_line_matrix
+      end
+
+      # TODO: is this needed?
       def text_matrix=(value)
-        state[:text_matrix] = value
-      end
-
+        @text_matrix = value
+      end
+
+      # TODO: is this needed?
       def text_line_matrix=(value)
-        state[:text_line_matrix] = value
-      end
-
-=======
->>>>>>> 1a6daf3f
+        @text_line_matrix = value
+      end
+
       private
 
       # used for many and varied text positioning calculations. We potentially
@@ -351,15 +306,6 @@
       # text, so memoize it
       #
       def text_rendering_matrix
-<<<<<<< HEAD
-        state_matrix = Matrix[
-          [font_size * state[:h_scaling], 0, 0],
-          [0, font_size, 0],
-          [0, state[:text_rise], 1]
-        ]
-
-        state_matrix * self.text_matrix * ctm
-=======
         @text_rendering_matrix ||= begin
           # original code:
           #   state_matrix = [
@@ -401,7 +347,6 @@
             1
           ]
         end
->>>>>>> 1a6daf3f
       end
 
       # return the current transformation matrix
@@ -424,16 +369,15 @@
         ::Hash[wrapped_fonts]
       end
 
-<<<<<<< HEAD
-
       def move_text_xy(x, y)
-        temp_matrix = Matrix[
-          [1, 0, 0],
-          [0, 1, 0],
-          [x, y, 1]
+        temp_matrix = [
+          1, 0, 0,
+          0, 1, 0,
+          x, y, 1
         ]
-        self.text_matrix = self.text_line_matrix = (temp_matrix * self.text_line_matrix)
-=======
+        @text_matrix = @text_line_matrix = multiply!(temp_matrix, *@text_line_matrix)
+      end
+
       #####################################################
       # Low-level Matrix Operations
       #####################################################
@@ -449,7 +393,6 @@
         [1,0,0,
          0,1,0,
          0,0,1]
->>>>>>> 1a6daf3f
       end
 
       # multiply two 3x3 matrices
